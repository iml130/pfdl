# Copyright The PFDL Contributors
#
# Licensed under the MIT License.
# For details on the licensing terms, see the LICENSE file.
# SPDX-License-Identifier: MIT

"""Functions defined here set attributes for drawing the petri net."""

# standard libraries
import threading

# 3rd party lib
import snakes.plugins

snakes.plugins.load(["labels", "gv"], "snakes.nets", "nets")

draw_lock = threading.Lock()


# Constants that are used in the drawer functions below.
# They are used by Snakes to pass the values to the dot engine
# Attribute overview: https://graphviz.org/doc/info/attrs.html

LAYOUT_METHOD = "dot"  # the preferred layout engine (changes the position of the nodes)

# Graph attributes
GRAPH_MARGIN = 15  # margin of the graph to the canvas (in inches)
NEW_RANK_VALUE = "true"  # allow different positioning for clustering

# Place attributes
PLACE_SHAPE = "circle"
PLACE_LABEL = ""

# Transition attributes
TRANSITION_SHAPE = "rect"
TRANSITION_FILL_COLOR = "black"
TRANSITION_WIDTH = 1
TRANSITION_HEIGHT = 0.1
TRANSITION_LABEL = ""

# Arc attributes
INHIBITOR_ARC_ARROW_HEAD = "odot"
DEFAULT_ARC_LABEL = ""

DEFAULT_CLUSTER_STYLE = ""


def draw_graph(graph, attr):
    """Set attributes for drawing the net."""
<<<<<<< HEAD
    attr["margin"] = 15
    attr["newrank"] = "true"
=======
    attr["margin"] = GRAPH_MARGIN
    attr["newrank"] = NEW_RANK_VALUE
>>>>>>> a8d9393b


def draw_place(place, attr):
    """Set attributes for drawing places."""
    if place.label("name") != "":
        attr["xlabel"] = place.label("name")
    else:
        attr["xlabel"] = place.name

<<<<<<< HEAD
    attr["group"] = place.label("group_uuid")
=======
    attr["group"] = place.label("group_id")
>>>>>>> a8d9393b

    if 1 in place:
        attr["label"] = "&bull;"
    else:
        attr["label"] = PLACE_LABEL
    attr["shape"] = PLACE_SHAPE
    attr["ordering"] = "out"


def draw_transition(trans, attr):
    """Set attributes for drawing transitions."""

    attr["label"] = ""  # TRANSITION_LABEL
    attr["shape"] = TRANSITION_SHAPE
    attr["height"] = TRANSITION_HEIGHT
    attr["width"] = TRANSITION_WIDTH
    attr["fillcolor"] = TRANSITION_FILL_COLOR
<<<<<<< HEAD
    attr["group"] = trans.label("group_uuid")
=======
    attr["group"] = trans.label("group_id")
>>>>>>> a8d9393b


def draw_arcs(arc, attr):
    """Set attributes for drawing arcs."""
    if isinstance(arc, snakes.nets.Inhibitor):
        attr["arrowhead"] = INHIBITOR_ARC_ARROW_HEAD
    attr["label"] = DEFAULT_ARC_LABEL


def draw_clusters(clust, attr):
    attr["style"] = DEFAULT_CLUSTER_STYLE


def draw_clusters(clust, attr):
    attr["style"] = ""


def draw_petri_net(net, file_path, file_ending=".png"):
    """Calls the draw method form the Snakes module on the given PetriNet."""
    with draw_lock:
        net.draw(
            file_path + file_ending,
            LAYOUT_METHOD,
            graph_attr=draw_graph,
            arc_attr=draw_arcs,
            place_attr=draw_place,
            trans_attr=draw_transition,
            cluster_attr=draw_clusters,
        )<|MERGE_RESOLUTION|>--- conflicted
+++ resolved
@@ -47,13 +47,8 @@
 
 def draw_graph(graph, attr):
     """Set attributes for drawing the net."""
-<<<<<<< HEAD
-    attr["margin"] = 15
-    attr["newrank"] = "true"
-=======
     attr["margin"] = GRAPH_MARGIN
     attr["newrank"] = NEW_RANK_VALUE
->>>>>>> a8d9393b
 
 
 def draw_place(place, attr):
@@ -63,11 +58,7 @@
     else:
         attr["xlabel"] = place.name
 
-<<<<<<< HEAD
     attr["group"] = place.label("group_uuid")
-=======
-    attr["group"] = place.label("group_id")
->>>>>>> a8d9393b
 
     if 1 in place:
         attr["label"] = "&bull;"
@@ -85,11 +76,7 @@
     attr["height"] = TRANSITION_HEIGHT
     attr["width"] = TRANSITION_WIDTH
     attr["fillcolor"] = TRANSITION_FILL_COLOR
-<<<<<<< HEAD
     attr["group"] = trans.label("group_uuid")
-=======
-    attr["group"] = trans.label("group_id")
->>>>>>> a8d9393b
 
 
 def draw_arcs(arc, attr):
