# Copyright The PFDL Contributors
#
# Licensed under the MIT License.
# For details on the licensing terms, see the LICENSE file.
# SPDX-License-Identifier: MIT

"""Contains the start up script used in the VSCode extension.

A program that shall be executed in the VS Code extension which has a string containing a PFDL program as input as well as the name of the corresponding file.
"""

# standard libraries
import argparse

# local sources
from pfdl_scheduler.utils.parsing_utils import parse_string
from pfdl_scheduler.petri_net.generator import PetriNetGenerator


def main():
    parser = argparse.ArgumentParser(
        description="A program that shall be executed in the VS Code extension which has a string containing a PFDL program as input as well as the name of the corresponding file."
    )
    parser.add_argument("file_path", type=str, help="The requesters filepath.")
    parser.add_argument("pfdl_string", type=str, help="The content of a given PFDL file as string.")
    parser.add_argument("file_name", type=str, help="The name of the given PFDL file.")
    args = parser.parse_args()

    pfdl_string = ""
    if args.pfdl_string:
        pfdl_string = args.pfdl_string

    valid, process = parse_string(pfdl_string, used_in_extension=True)
    if valid:
<<<<<<< HEAD
        petrinet_generator = PetriNetGenerator(used_in_extension=True, file_name=sys.argv[3])
=======
        file_name = ""
        if args.file_name:
            file_name = args.file_name
        petrinet_generator = PetriNetGenerator(used_in_extension=True, file_name=file_name)
>>>>>>> a8d9393b
        petrinet_generator.generate_petri_net(process)


if __name__ == "__main__":
    main()<|MERGE_RESOLUTION|>--- conflicted
+++ resolved
@@ -32,14 +32,10 @@
 
     valid, process = parse_string(pfdl_string, used_in_extension=True)
     if valid:
-<<<<<<< HEAD
-        petrinet_generator = PetriNetGenerator(used_in_extension=True, file_name=sys.argv[3])
-=======
         file_name = ""
         if args.file_name:
             file_name = args.file_name
         petrinet_generator = PetriNetGenerator(used_in_extension=True, file_name=file_name)
->>>>>>> a8d9393b
         petrinet_generator.generate_petri_net(process)
 
 
