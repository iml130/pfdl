--- conflicted
+++ resolved
@@ -75,11 +75,7 @@
         pfdl_program: str,
         generate_test_ids: bool = False,
         draw_petri_net: bool = True,
-<<<<<<< HEAD
         scheduler_uuid: str = "",
-=======
-        scheduler_id: str = "",
->>>>>>> a8d9393b
         dashboard_host_address: str = "",
     ) -> None:
         """Initialize the object.
@@ -97,7 +93,6 @@
             scheduler_uuid: A unique ID to identify the Scheduer / Production Order
             dashboard_host_address: The address of the Dashboard (if existing)
         """
-<<<<<<< HEAD
         self.init_scheduler(scheduler_uuid, generate_test_ids)
         self.pfdl_file_valid, self.process, pfdl_string = parse_program(pfdl_program)
 
@@ -123,12 +118,6 @@
             self.scheduler_uuid: str = str(uuid.uuid4())
         else:
             self.scheduler_uuid: str = scheduler_uuid
-=======
-        if scheduler_id == "":
-            self.scheduler_id: str = str(uuid.uuid4())
-        else:
-            self.scheduler_id: str = scheduler_id
->>>>>>> a8d9393b
         self.running: bool = False
         self.pfdl_file_valid: bool = False
         self.process: Process = None
@@ -140,7 +129,6 @@
         self.awaited_events: List[Event] = []
         self.generate_test_ids: bool = generate_test_ids
         self.test_id_counters: List[int] = [0, 0]
-<<<<<<< HEAD
         self.observers: List[Observer] = []
 
     def setup_scheduling(self, draw_petri_net: bool):
@@ -153,32 +141,6 @@
 
         awaited_event = Event(event_type=START_PRODUCTION_TASK, data={})
         self.awaited_events.append(awaited_event)
-=======
-        self.pfdl_file_valid, self.process, pfdl_string = parse_file(pfdl_file_path)
-        if self.pfdl_file_valid:
-            self.petri_net_generator = PetriNetGenerator(
-                "",
-                generate_test_ids=generate_test_ids,
-                draw_net=draw_petri_net,
-                file_name=self.scheduler_id,
-            )
-            self.register_for_petrinet_callbacks()
-
-            self.petri_net_generator.generate_petri_net(self.process)
-            self.petri_net_logic = PetriNetLogic(
-                self.petri_net_generator, draw_petri_net, file_name=self.scheduler_id
-            )
-
-        awaited_event = Event(event_type=START_PRODUCTION_TASK, data={})
-        self.awaited_events.append(awaited_event)
-        self.observers: List[Observer] = []
-
-        # enable logging
-        self.attach(LogEntryObserver(self.scheduler_id))
-
-        if dashboard_host_address != "":
-            self.attach(DashboardObserver(dashboard_host_address, self.scheduler_id, pfdl_string))
->>>>>>> a8d9393b
 
     def attach(self, observer: Observer) -> None:
         """Attach (add) an observer object to the observers list."""
@@ -462,13 +424,8 @@
         task_context: TaskAPI,
         parallelTask: Task,
         parallel_loop_started,
-<<<<<<< HEAD
         first_transition_uuid: str,
         second_transition_uuid: str,
-=======
-        first_transition_id: str,
-        second_transition_id: str,
->>>>>>> a8d9393b
         node: Node,
     ) -> None:
         """Executes Scheduling logic when a Parallel Loop is started."""
@@ -480,13 +437,8 @@
                 self.petri_net_generator.generate_task_call(
                     parallelTask,
                     task_context,
-<<<<<<< HEAD
                     first_transition_uuid,
                     second_transition_uuid,
-=======
-                    first_transition_id,
-                    second_transition_id,
->>>>>>> a8d9393b
                     node,
                     False,
                 )
@@ -524,19 +476,11 @@
             callback(task_api)
 
         order_finished = False
-<<<<<<< HEAD
         if task_api.task.name == self.process.start_task_name:
             self.running = False
             order_finished = True
             self.petri_net_logic.draw_petri_net()
             self.notify(NotificationType.PETRI_NET, self.scheduler_uuid)
-=======
-        if task_api.task.name == "productionTask":
-            self.running = False
-            order_finished = True
-            self.petri_net_logic.draw_petri_net()
-            self.notify(NotificationType.PETRI_NET, self.scheduler_id)
->>>>>>> a8d9393b
 
         log_entry = "Task " + task_api.task.name + " with UUID '" + task_api.uuid + "' finished."
         self.notify(NotificationType.LOG_EVENT, (log_entry, logging.INFO, order_finished))
