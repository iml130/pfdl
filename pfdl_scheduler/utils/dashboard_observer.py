--- conflicted
+++ resolved
@@ -52,15 +52,9 @@
     The Observer will send a post request to the dashboard with the data.
     """
 
-<<<<<<< HEAD
     def __init__(self, host: str, scheduler_uuid: str, pfdl_string: str) -> None:
         self.host: str = host
         self.scheduler_uuid: str = scheduler_uuid
-=======
-    def __init__(self, host: str, scheduler_id: str, pfdl_string: str) -> None:
-        self.host: str = host
-        self.scheduler_id: str = scheduler_id
->>>>>>> a8d9393b
         current_timestamp: int = int(round(datetime.timestamp(datetime.now())))
         self.starting_date: int = current_timestamp
         self.pfdl_string: str = pfdl_string
@@ -72,11 +66,7 @@
             "order_uuid": scheduler_uuid,
             "starting_date": current_timestamp,
             "last_update": current_timestamp,
-<<<<<<< HEAD
-            "status": 2,
-=======
             "status": ORDER_STARTED,
->>>>>>> a8d9393b
             "pfdl_string": self.pfdl_string,
         }
 
@@ -86,7 +76,6 @@
         if notification_type == NotificationType.PETRI_NET:
             if not self.order_finished:
                 content = ""
-<<<<<<< HEAD
                 with open("temp/" + self.scheduler_uuid + ".dot") as file:
                     content = file.read()
 
@@ -96,19 +85,6 @@
                     "type_pn": "dot",
                 }
                 message_queue.put((self.host + "/petri_net", request_data))
-=======
-                with open(
-                    PETRI_NET_FILE_LOCATION + self.scheduler_id + "." + PETRI_NET_TYPE
-                ) as file:
-                    content = file.read()
-
-                request_data = {
-                    "order_id": self.scheduler_id,
-                    "content": content,
-                    "type_pn": PETRI_NET_TYPE,
-                }
-                message_queue.put((self.host + PETRI_NET_ROUTE, request_data))
->>>>>>> a8d9393b
 
         elif notification_type == NotificationType.LOG_EVENT:
             log_event = data[0]
@@ -137,8 +113,4 @@
                 "status": order_status,
                 "pfdl_string": self.pfdl_string,
             }
-<<<<<<< HEAD
-            message_queue.put((self.host + "/pfdl_order", request_data))
-=======
-            message_queue.put((self.host + ORDER_ROUTE, request_data))
->>>>>>> a8d9393b
+            message_queue.put((self.host + ORDER_ROUTE, request_data))