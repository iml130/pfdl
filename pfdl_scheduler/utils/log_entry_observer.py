--- conflicted
+++ resolved
@@ -36,17 +36,10 @@
     LogLevels are based of https://docs.python.org/3/library/logging.html#logging-levels
     """
 
-<<<<<<< HEAD
     def __init__(self, scheduler_uuid: str):
         logging.basicConfig(
             filename="temp/" + scheduler_uuid + ".log",
             encoding="utf-8",
-=======
-    def __init__(self, scheduler_id: str):
-        logging.basicConfig(
-            filename=LOG_FILE_LOCATION + scheduler_id + LOG_FILE_FORMAT,
-            encoding=LOG_FILE_ENCODING,
->>>>>>> a8d9393b
             level=logging.DEBUG,
             filemode=LOG_FILE_FILEMODE,
         )
